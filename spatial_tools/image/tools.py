import numpy as np
from tifffile import imread
import os
<<<<<<< HEAD
from skimage.util import img_as_ubyte

def read_tif(dataset_folder, dataset_name, rescale=True):
    """
    Args:
        rescale (bool): scale the image to uint8
    """
    # switch to tiffile to read images
    img_path = os.path.join(dataset_folder, f"{dataset_name}_image.tif")
    img = imread(img_path)
    if len(img.shape) > 2:
        if img.shape[0] in (2,3,4):
            # is the channel dimension the first dimension?
            img = np.transpose(img, (1,2,0))
    if rescale:
        img = img_as_ubyte(img)
    return img
=======
import pandas as pd
from spatial_tools.image.manipulate import crop_img
import skimage.feature as sk_image
from skimage.feature import greycoprops
from skimage.feature import greycomatrix

def read_tif(dataset_folder, dataset_name):
    img = imageio.imread(os.path.join(dataset_folder, f"{dataset_name}_image.tif"))
    return img

def get_image_features(adata, dataset_folder, dataset_name, features=["summary"]):

    """
    image: array of whole image to crop and calc features from
    spot_ids: array of integers of the spot_id to analyze
    xccord, ycoord: array of ints
    spot_diameter: float
    features: list of feature names to add to dataframe, default to hog
    """
    available_features = ["hog", "texture", "summary", "color_hist"]
    
    for feature in features:
            assert feature in available_features, f"feature: {feature} not a valid feature, select on of {available_features}"

    features_list = []
    
    img = read_tif(dataset_folder, dataset_name)
    
    xcoord = adata.obsm["spatial"][:, 0]
    ycoord = adata.obsm["spatial"][:, 1]
    spot_diameter = adata.uns['spatial'][dataset_name]['scalefactors']['spot_diameter_fullres']
    
    cell_names = adata.obs.index.tolist()
    
    for spot_id, cell_name  in enumerate(cell_names):
        crop_ = crop_img(img, xcoord[spot_id], ycoord[spot_id], scalef=1, 
                          sizef=1, spot_diameter=spot_diameter)
        
        features_dict = get_features_statistics(crop_, cell_name, features=features)        
        features_list.append(features_dict)
    
    features_log = pd.DataFrame(features_list)
    features_log["cell_name"] = cell_names
    features_log.set_index(["cell_name"], inplace=True)
    return features_log

def get_features_statistics(im, cell_name, features):

    '''
    im: image (numpy array)
    spot_id: the spot id of the image element, int
    features: features to calculate (str), List
    output: pandas Data frame with all features for a image or crop
    '''
    stat_dict = {}
    for feature in features:
        if feature == "hog":
            stat_dict.update(get_hog_features(im, feature))
        if feature == "texture":
            stat_dict.update(get_grey_texture_features(im, feature))
        if feature == "color_hist":
            stat_dict.update(get_color_hist(im, feature))
        if feature == "summary":
            stat_dict.update(get_summary_stats(im, feature))
    return stat_dict



def get_hog_features(im, feature_name):
    """
    im: image or image crop, numpy array
    spot_id: the spot id of the image element, int
    output: numpy array with hog features
    """
    hog_dict = {}
    hog_features = sk_image.hog(im)
    for k, hog_feature in enumerate(hog_features):
        hog_dict[f"{feature_name}_{k}"] = hog_feature
    return hog_dict


 
def get_summary_stats(img, feature, quantiles=[0.9,0.5,0.1],mean=False,std=False,channels=[0,1,2]):
    """Calculate summary statistics of color channels
    
    Arguments
    ---------
    img: np.array 
        rgb image in uint8 format.
    qunatiles: list of floats
        Quantiles that are computed
    mean: bool
        Compute mean
    std: bool
        Compute std
    channels: list of ints
        define for which channels histograms are computed
        
    Returns
    -------
    dict of feature values
    
    """
    stats = {}
    for c in channels:
        for q in quantiles:
            stats[f'{feature}_quantile_{q}_ch_{c}'] = np.quantile(img[:,:,c], q)
        if mean:
            stats[f'{feature}_mean_ch_{c}'] = np.mean(img[:,:,c], q)
        if std:
            stats[f'{feature}_std_ch_{c}'] = np.std(img[:,:,c], q)
    return stats

def get_color_hist(img, feature, bins=10,channels=[0,1,2],v_range=(0,255)):
    """Compute histogram counts of color channel values 
    
    Arguments
    ---------
    img: np.array 
        rgb image in uint8 format.
    bins: int
        number of binned value intervals
    channels: list of ints
        define for which channels histograms are computed
    v_range: tuple of two ints
        Range on which values are binned.
        
    Returns
    -------
    dict of feature values
    
    """
    features = {}
    for c in channels:
        hist = np.histogram(img[:,:,c], bins=10, range=[0,255], weights=None, density=False)
        for i,count in enumerate(hist[0]):
            features[f'{feature}_ch_{c}_bin_{i}'] = count
    return features
    
    
def get_grey_texture_features(img, feature, props=['contrast', 'dissimilarity', 'homogeneity', 'correlation', 'ASM'], distances=[1],angles=[0, np.pi/4, np.pi/2, 3*np.pi/4]):
    """Calculate texture features
    
    A grey level co-occurence matrix (GLCM) is computed for different combinations of distance and angle. 
    The distance defines the pixel difference of co occurence. The angle define the direction along which 
    we check for co-occurence. The GLCM includes the number of times that grey-level j occurs at a distance 
    d and at an angle theta from grey-level i.
    From a given GLCM texture features are infered.
    
    Arguments
    ---------
    img: np.array 
        rgb image in uint8 format.
    props: list of strs
        texture features that are calculated. See `prop` in skimage.feature.greycoprops
    distances: list of ints
        See `distances` in skimage.feature.greycomatrix 
    angles: list of floats
        See `angles` in skimage.feature.greycomatrix 
        
    Returns
    -------
    dict of feature values
    
    """
    features = {}    
    # get grey scale image
    multiplier = [0.299, 0.587, 0.114]
    grey_img = np.dot(img, multiplier).astype(np.uint8)
    
    comatrix = greycomatrix(grey_img, distances=distances, angles=angles, levels=256)
    for p in props:
        tmp_features = greycoprops(comatrix, prop=p)
        for d_idx, d in enumerate(distances):
            for a_idx, a in enumerate(angles):
                features[f'{feature}_{p}_dist_{d}_angle_{a:.2f}'] = tmp_features[d_idx,a_idx]
    return features
>>>>>>> 79da99a6
<|MERGE_RESOLUTION|>--- conflicted
+++ resolved
@@ -1,8 +1,12 @@
 import numpy as np
 from tifffile import imread
 import os
-<<<<<<< HEAD
 from skimage.util import img_as_ubyte
+import pandas as pd
+from spatial_tools.image.manipulate import crop_img
+import skimage.feature as sk_image
+from skimage.feature import greycoprops
+from skimage.feature import greycomatrix
 
 def read_tif(dataset_folder, dataset_name, rescale=True):
     """
@@ -18,16 +22,6 @@
             img = np.transpose(img, (1,2,0))
     if rescale:
         img = img_as_ubyte(img)
-    return img
-=======
-import pandas as pd
-from spatial_tools.image.manipulate import crop_img
-import skimage.feature as sk_image
-from skimage.feature import greycoprops
-from skimage.feature import greycomatrix
-
-def read_tif(dataset_folder, dataset_name):
-    img = imageio.imread(os.path.join(dataset_folder, f"{dataset_name}_image.tif"))
     return img
 
 def get_image_features(adata, dataset_folder, dataset_name, features=["summary"]):
@@ -196,5 +190,4 @@
         for d_idx, d in enumerate(distances):
             for a_idx, a in enumerate(angles):
                 features[f'{feature}_{p}_dist_{d}_angle_{a:.2f}'] = tmp_features[d_idx,a_idx]
-    return features
->>>>>>> 79da99a6
+    return features